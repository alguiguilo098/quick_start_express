--- conflicted
+++ resolved
@@ -1,42 +1,3 @@
-<<<<<<< HEAD
-# quick_start_express
-
-Quick Start Express `npm` package.
-
-## Development Environment Setup
-
-### Install Node.js
-
-1. Download and install Node.js from [https://nodejs.org/](https://nodejs.org/)
-2. Verify the installation by running the following command in the terminal:
-
-   ```bash
-   node -v
-   ```
-
-   The version of Node.js should be displayed.
-
-### Install node packages.
-
-1. Run the following command in the terminal to install the required `node` packages:
-
-   ```bash
-   npm i
-   ```
-
-### Run the package.
-
-1. Run the following command in the terminal to start the package:
-
-   ```bash
-   npm run dev
-   ```
-
-## Developers
-
-- [Abhinav Ramakrishnan](https://github.com/Abhinav-ark)
-- [Ashwin Narayanan S](https://ashrockzzz2003.github.io/portfolio)
-=======
 # Quick Start Express
 A simple CLI tool to generate Express servers from multiple available templates.
 
@@ -75,5 +36,39 @@
   <img src="https://github.com/user-attachments/assets/f886fc9f-7378-4904-8177-e7c0842becb6" width=600px"/>
 </div>
 
+                                                                                                         
+<br>
+                                                                                                         
+# Development Environment Setup
 
->>>>>>> 3b88152a
+### Install Node.js
+
+1. Download and install Node.js from [https://nodejs.org/](https://nodejs.org/)
+2. Verify the installation by running the following command in the terminal:
+
+   ```bash
+   node -v
+   ```
+
+   The version of Node.js should be displayed.
+
+### Install node packages.
+
+1. Run the following command in the terminal to install the required `node` packages:
+
+   ```bash
+   npm i
+   ```
+
+### Run the package.
+
+1. Run the following command in the terminal to start the package:
+
+   ```bash
+   npm run dev
+   ```
+
+## Developers
+
+- [Abhinav Ramakrishnan](https://github.com/Abhinav-ark)
+- [Ashwin Narayanan S](https://ashrockzzz2003.github.io/portfolio)
