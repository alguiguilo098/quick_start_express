--- conflicted
+++ resolved
@@ -44,7 +44,7 @@
 
 ## Init
 
-Initialize a new Express.js server.
+### Initialize a new Express.js server.
 
 ```bash
 qse init
@@ -56,7 +56,7 @@
    <img src="https://github.com/user-attachments/assets/84e2fc79-9b88-4817-baf4-56845d5ee756" width="800px"/>
 </div>
 
-Initialize without nodemon.
+### Initialize without nodemon.
 
 ```bash
 qse init --remove-nodemon
@@ -68,9 +68,11 @@
    <img src="https://github.com/user-attachments/assets/279b2de6-4360-4399-aa98-cd9d17ca330f" width="800px"/>
 </div>
 
-<<<<<<< HEAD
-
-Initialize without installation of dependencies.
+
+### Initialize without installation of dependencies.
+
+Initialize a new Express.js server without installing dependencies.
+
 ```bash
 qse init --remove-deps
 ```
@@ -80,7 +82,8 @@
 
 <div align="center">
    <img src="https://github.com/user-attachments/assets/6ad96031-ff06-469f-8ec0-319d812558fa" width="800px"/>
-=======
+</div>
+
 ### Customize the Generated Server App Name
 
 Set a custom name for your generated Express server application during initialization.
@@ -92,7 +95,6 @@
 
 <div align="center">
    <img src="https://github.com/user-attachments/assets/110671e5-326b-4d72-a595-2ff62d5dfde8" width="800px"/>
->>>>>>> 15159453
 </div>
 
 ## Clear
