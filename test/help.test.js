--- conflicted
+++ resolved
@@ -17,25 +17,6 @@
   clear           Clear the directory.
   help [command]  display help for command\n`;
 
-<<<<<<< HEAD
-describe('Help Command', () => {
-  test('help', async () => {
-    const { stdout, stderr } = await exec('node bin/index.js help');
-    expect(stdout).toEqual(help);
-    expect(stderr).toEqual('');
-  })
-  test('--help', async () => {
-    const { stdout, stderr } = await exec('node bin/index.js --help');
-    expect(stdout).toEqual(help);
-    expect(stderr).toEqual('');
-  })
-  test('-h', async () => {
-    const { stdout, stderr } = await exec('node bin/index.js -h');
-    expect(stdout).toEqual(help);
-    expect(stderr).toEqual('');
-  })
-})
-=======
 describe("Help Command", () => {
   test("help", async () => {
     const { stdout, stderr } = await exec("node bin/index.js help");
@@ -52,5 +33,4 @@
     expect(stdout).toEqual(help);
     expect(stderr).toEqual("");
   });
-});
->>>>>>> 50861525
+});