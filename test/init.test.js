--- conflicted
+++ resolved
@@ -117,15 +117,6 @@
     clearTempDirectory();
   });
 
-<<<<<<< HEAD
-    test('no templates passed, should default to basic', async () => {
-
-        const originalHash = computeSHA256Hash(path.join(__dirname, '..', 'templates', 'basic'));
-        await exec(`node ../../bin/index.js init`, { cwd: tempDir });
-        const commandHash = computeSHA256Hash(tempDir);
-        expect(commandHash).toEqual(originalHash);
-    });
-=======
   test("no templates passed, should default to basic with nodemon", async () => {
     const originalHash = computeSHA256Hash(
       path.join(__dirname, "..", "templates", "basic")
@@ -133,45 +124,10 @@
     await exec(`node ../../bin/index.js init`, { cwd: tempDir });
     const commandHash = computeSHA256Hash(tempDir);
     expect(commandHash).toEqual(originalHash);
->>>>>>> 50861525
-
-    expect(hasNodemon()).toBe(true);
-  });
-
-<<<<<<< HEAD
-    test('express_pg_sequelize', async () => {
-        const originalHash = computeSHA256Hash(path.join(__dirname, '..', 'templates', 'express_pg_sequelize'));
-        await exec(`node ../../bin/index.js init -t express_pg_sequelize`, { cwd: tempDir });
-        const commandHash = computeSHA256Hash(tempDir);
-        expect(commandHash).toEqual(originalHash);
-    }, 10000);
-
-    test('express_mysql', async () => {
-        const originalHash = computeSHA256Hash(path.join(__dirname, '..', 'templates', 'express_mysql'));
-        await exec(`node ../../bin/index.js init -t express_mysql`, { cwd: tempDir });
-        const commandHash = computeSHA256Hash(tempDir);
-        expect(commandHash).toEqual(originalHash);
-    }, 10000);
-
-    test('express_pg_prisma', async () => {
-        const originalHash = computeSHA256Hash(path.join(__dirname, '..', 'templates', 'express_pg_prisma'));
-        await exec(`node ../../bin/index.js init -t express_pg_prisma`, { cwd: tempDir });
-        const commandHash = computeSHA256Hash(tempDir);
-        expect(commandHash).toEqual(originalHash);
-    }, 10000);
-
-    test('express_oauth_microsoft', async () => {
-        const originalHash = computeSHA256Hash(path.join(__dirname, '..', 'templates', 'express_oauth_microsoft'));
-        await exec(`node ../../bin/index.js init -t express_oauth_microsoft`, { cwd: tempDir });
-        const commandHash = computeSHA256Hash(tempDir);
-        expect(commandHash).toEqual(originalHash);
-    }, 10000);
-
-    test('invalid template name passed', async () => {
-        const { stdout, stderr } = await exec(`node ../../bin/index.js init -t invalid_template`, { cwd: tempDir });
-        expect(stripAnsi(stderr)).toContain(`Template invalid_template does not exist. To see available templates use "qse list".`);
-    });
-=======
+
+    expect(hasNodemon()).toBe(true);
+  });
+
   test("basic with nodemon", async () => {
     const originalHash = computeSHA256Hash(
       path.join(__dirname, "..", "templates", "basic")
@@ -182,7 +138,6 @@
 
     expect(hasNodemon()).toBe(true);
   });
->>>>>>> 50861525
 
   test("express_pg_sequelize with nodemon", async () => {
     const originalHash = computeSHA256Hash(
