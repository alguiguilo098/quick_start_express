import { createHash } from "node:crypto";
import path from "node:path";
import {
  existsSync,
  mkdirSync,
  readdirSync,
  readFileSync,
  rmSync,
  statSync,
} from "node:fs";
import { fileURLToPath } from "url";
import { exec as execCallback } from "child_process";
import { promisify } from "util";
import stripAnsi from "strip-ansi";

const exec = promisify(execCallback);
const __dirname = path.dirname(fileURLToPath(import.meta.url));
const tempDir = path.join(__dirname, "temp");

function readPackageJson() {
  const packageJsonPath = path.join(tempDir, 'package.json');
  const packageJsonContent = readFileSync(packageJsonPath, "utf8");
  return JSON.parse(packageJsonContent);
}

function hasNodemon() {
  const packageJson = readPackageJson();
  if (!packageJson.scripts) {
    return false;
  }

  if (!packageJson.scripts.dev) {
    return false;
  }

  if (!packageJson.scripts.dev.includes('nodemon')) {
    return false;
  }

  if (!packageJson.devDependencies) {
    return false;
  }

  if (!packageJson.devDependencies.nodemon) {
    return false;
  }

  return true;
}

function verifyPackageName(expectedName) {
  const packageJson = readPackageJson();
  expect(packageJson.name).toBe(expectedName);
}

function initTempDirectory() {
  if (existsSync(tempDir)) {
    rmSync(tempDir, { recursive: true });
  }
  mkdirSync(tempDir);
}

function clearTempDirectory() {
  if (existsSync(tempDir)) {
    rmSync(tempDir, { recursive: true });
  }
}

function traverseDirectory(dirName, hash) {
  const files = readdirSync(dirName);

  for (const file of files) {
    const filePath = path.join(dirName, file);
    const stats = statSync(filePath);
    if (stats.isDirectory()) {
      traverseDirectory(filePath, hash);
    } else {
      const data = readFileSync(filePath);
      hash.update(data);
    }
  }
}

// Ignore node_modules and package-lock.json
// and compute the SHA256 hash.
function computeSHA256Hash(dirName) {
  const hash = createHash("sha256");
  const files = readdirSync(dirName);

  for (const file of files) {
    if (
      file === "node_modules" ||
      file === "package-lock.json" ||
      file === "package.json"
    ) {
      continue;
    }
    const filePath = path.join(dirName, file);
    const stats = statSync(filePath);
    if (stats.isDirectory()) {
      traverseDirectory(filePath, hash);
    } else {
      const data = readFileSync(filePath);
      hash.update(data);
    }
  }

  return hash.digest("hex");
}

describe("init", () => {
  beforeEach(() => {
    initTempDirectory();
  });

  afterAll(() => {
    clearTempDirectory();
  });

  test("no templates passed, should default to basic with nodemon", async () => {
    const originalHash = computeSHA256Hash(
      path.join(__dirname, "..", "templates", "basic")
    );
    await exec(`node ../../bin/index.js init`, { cwd: tempDir });
    const commandHash = computeSHA256Hash(tempDir);
    expect(commandHash).toEqual(originalHash);

    expect(hasNodemon()).toBe(true);
  });

  test("basic with nodemon", async () => {
    const originalHash = computeSHA256Hash(
      path.join(__dirname, "..", "templates", "basic")
    );
    await exec(`node ../../bin/index.js init -t basic`, { cwd: tempDir });
    const commandHash = computeSHA256Hash(tempDir);
    expect(commandHash).toEqual(originalHash);

    expect(hasNodemon()).toBe(true);
  });

  test("express_pg_sequelize with nodemon", async () => {
    const originalHash = computeSHA256Hash(
      path.join(__dirname, "..", "templates", "express_pg_sequelize")
    );
    await exec(`node ../../bin/index.js init -t express_pg_sequelize`, {
      cwd: tempDir,
    });
    const commandHash = computeSHA256Hash(tempDir);
    expect(commandHash).toEqual(originalHash);

    expect(hasNodemon()).toBe(true);
  }, 10000);

  test("express_mysql with nodemon", async () => {
    const originalHash = computeSHA256Hash(
      path.join(__dirname, "..", "templates", "express_mysql")
    );
    await exec(`node ../../bin/index.js init -t express_mysql`, {
      cwd: tempDir,
    });
    const commandHash = computeSHA256Hash(tempDir);
    expect(commandHash).toEqual(originalHash);

    expect(hasNodemon()).toBe(true);
  }, 10000);

  test("express_oauth_microsoft with nodemon", async () => {
    const originalHash = computeSHA256Hash(
      path.join(__dirname, "..", "templates", "express_oauth_microsoft")
    );
    await exec(`node ../../bin/index.js init -t express_oauth_microsoft`, {
      cwd: tempDir,
    });
    const commandHash = computeSHA256Hash(tempDir);
    expect(commandHash).toEqual(originalHash);

    expect(hasNodemon()).toBe(true);
  }, 10000);
  
  test("express_oauth_google with nodemon", async () => {
    const originalHash = computeSHA256Hash(
      path.join(__dirname, "..", "templates", "express_oauth_google")
    );
    await exec(`node ../../bin/index.js init -t express_oauth_google`, {
      cwd: tempDir,
    });
    const commandHash = computeSHA256Hash(tempDir);
    expect(commandHash).toEqual(originalHash);

    expect(hasNodemon()).toBe(true);
  }, 10000);

  test("express_pg_prisma with nodemon", async () => {
    const originalHash = computeSHA256Hash(
      path.join(__dirname, "..", "templates", "express_pg_prisma")
    );
    await exec(`node ../../bin/index.js init -t express_pg_prisma`, {
      cwd: tempDir,
    });
    const commandHash = computeSHA256Hash(tempDir);
    expect(commandHash).toEqual(originalHash);

    expect(hasNodemon()).toBe(true);
  }, 10000);

  test("invalid template name passed", async () => {
    const { stdout, stderr } = await exec(
      `node ../../bin/index.js init -t invalid_template`,
      { cwd: tempDir }
    );
    expect(stripAnsi(stderr)).toContain(
      `Template invalid_template does not exist. To see available templates use "qse list".`
    );
  });

  test("invalid template name: >214 characters", async () => {
    const longName = "a".repeat(215);
    const { stderr } = await exec(
      `node ../../bin/index.js init -n ${longName}`,
      { cwd: tempDir }
    );
    expect(stripAnsi(stderr)).toContain(
      "Invalid package name: name can no longer contain more than 214 characters. Please provide a valid package name."
    );
  });

  test("invalid template name: contains uppercase characters", async () => {
    const { stderr } = await exec(
      `node ../../bin/index.js init -n InvalidName`,
      { cwd: tempDir }
    );
    expect(stripAnsi(stderr)).toContain(
      "Invalid package name: name can no longer contain capital letters. Please provide a valid package name."
    );
  });

  test("invalid template name: contains non URL friendly charcters", async () => {
    const { stderr } = await exec(
      `node ../../bin/index.js init -n "#invalid name%"`,
      { cwd: tempDir }
    );
    expect(stripAnsi(stderr)).toContain(
      "Invalid package name: name can only contain URL-friendly characters. Please provide a valid package name."
    );
  });

  test("valid template name: <= 214 characters", async () => {
    const validName = "a".repeat(214);
    await exec(`node ../../bin/index.js init -t basic -n ${validName}`, {
      cwd: tempDir,
    });
    verifyPackageName(validName);
  });

  test("valid template name: lowercase only", async () => {
    const validName = "validname";
    await exec(`node ../../bin/index.js init -n ${validName}`, {
      cwd: tempDir,
    });
    verifyPackageName(validName);
  });

  test("valid template name: URL friendly characters", async () => {
    const validName = "valid-name";
    await exec(`node ../../bin/index.js init -n ${validName}`, {
      cwd: tempDir,
    });
    verifyPackageName(validName);
  });

  // Nodemon flag tests.
  test('no template passed, should default to basic template without nodemon', async () => {
    await exec('node ../../bin/index.js init --remove-nodemon', { cwd: tempDir });
    const packageJson = readPackageJson();

    expect(packageJson.scripts.start).not.toContain('nodemon');
    expect(packageJson.scripts.dev).toBeUndefined();

    if (packageJson.devDependencies) {
      expect(packageJson.devDependencies).not.toHaveProperty('nodemon');
    }
  }, 10000);

  test('basic without nodemon', async () => {
    await exec('node ../../bin/index.js init -t basic --remove-nodemon', { cwd: tempDir });
    const packageJson = readPackageJson();

    expect(packageJson.scripts.start).not.toContain('nodemon');
    expect(packageJson.scripts.dev).toBeUndefined();

    if (packageJson.devDependencies) {
      expect(packageJson.devDependencies).not.toHaveProperty('nodemon');
    }
  }, 10000);

  test('express_pg_sequelize without nodemon', async () => {
    await exec('node ../../bin/index.js init -t express_pg_sequelize --remove-nodemon', { cwd: tempDir, });
    const packageJson = readPackageJson();

    expect(packageJson.scripts.start).not.toContain('nodemon');
    expect(packageJson.scripts.dev).toBeUndefined();

    if (packageJson.devDependencies) {
      expect(packageJson.devDependencies).not.toHaveProperty('nodemon');
    }
  }, 10000);

  test('express_mysql without nodemon', async () => {
    await exec('node ../../bin/index.js init -t express_mysql --remove-nodemon', { cwd: tempDir, });
    const packageJson = readPackageJson();

    expect(packageJson.scripts.start).not.toContain('nodemon');
    expect(packageJson.scripts.dev).toBeUndefined();

    if (packageJson.devDependencies) {
      expect(packageJson.devDependencies).not.toHaveProperty('nodemon');
    }
  }, 10000);

  test('express_oauth_microsoft without nodemon', async () => {
    await exec('node ../../bin/index.js init -t express_oauth_microsoft --remove-nodemon', { cwd: tempDir, });
    const packageJson = readPackageJson();

    expect(packageJson.scripts.start).not.toContain('nodemon');
    expect(packageJson.scripts.dev).toBeUndefined();

    if (packageJson.devDependencies) {
      expect(packageJson.devDependencies).not.toHaveProperty('nodemon');
    }
  }, 10000);

<<<<<<< HEAD
  test('express_pg_prisma without nodemon', async () => {
    await exec('node ../../bin/index.js init -t express_pg_prisma --remove-nodemon', { cwd: tempDir, });
=======
  test('express_oauth_google without nodemon', async () => {
    await exec('node ../../bin/index.js init -t express_oauth_google --remove-nodemon', { cwd: tempDir, });
>>>>>>> deab3048
    const packageJson = readPackageJson();

    expect(packageJson.scripts.start).not.toContain('nodemon');
    expect(packageJson.scripts.dev).toBeUndefined();

    if (packageJson.devDependencies) {
      expect(packageJson.devDependencies).not.toHaveProperty('nodemon');
    }
  }, 10000);
});<|MERGE_RESOLUTION|>--- conflicted
+++ resolved
@@ -177,25 +177,25 @@
 
     expect(hasNodemon()).toBe(true);
   }, 10000);
+
+  test("express_pg_prisma with nodemon", async () => {
+    const originalHash = computeSHA256Hash(
+      path.join(__dirname, "..", "templates", "express_pg_prisma")
+    );
+    await exec(`node ../../bin/index.js init -t express_pg_prisma`, {
+      cwd: tempDir,
+    });
+    const commandHash = computeSHA256Hash(tempDir);
+    expect(commandHash).toEqual(originalHash);
+
+    expect(hasNodemon()).toBe(true);
+  }, 10000);
   
   test("express_oauth_google with nodemon", async () => {
     const originalHash = computeSHA256Hash(
       path.join(__dirname, "..", "templates", "express_oauth_google")
     );
     await exec(`node ../../bin/index.js init -t express_oauth_google`, {
-      cwd: tempDir,
-    });
-    const commandHash = computeSHA256Hash(tempDir);
-    expect(commandHash).toEqual(originalHash);
-
-    expect(hasNodemon()).toBe(true);
-  }, 10000);
-
-  test("express_pg_prisma with nodemon", async () => {
-    const originalHash = computeSHA256Hash(
-      path.join(__dirname, "..", "templates", "express_pg_prisma")
-    );
-    await exec(`node ../../bin/index.js init -t express_pg_prisma`, {
       cwd: tempDir,
     });
     const commandHash = computeSHA256Hash(tempDir);
@@ -330,13 +330,20 @@
     }
   }, 10000);
 
-<<<<<<< HEAD
   test('express_pg_prisma without nodemon', async () => {
     await exec('node ../../bin/index.js init -t express_pg_prisma --remove-nodemon', { cwd: tempDir, });
-=======
+    const packageJson = readPackageJson();
+
+    expect(packageJson.scripts.start).not.toContain('nodemon');
+    expect(packageJson.scripts.dev).toBeUndefined();
+
+    if (packageJson.devDependencies) {
+      expect(packageJson.devDependencies).not.toHaveProperty('nodemon');
+    }
+  }, 10000);
+
   test('express_oauth_google without nodemon', async () => {
     await exec('node ../../bin/index.js init -t express_oauth_google --remove-nodemon', { cwd: tempDir, });
->>>>>>> deab3048
     const packageJson = readPackageJson();
 
     expect(packageJson.scripts.start).not.toContain('nodemon');
