import { createHash } from "node:crypto";
import path from "node:path";
import {
    existsSync,
    mkdirSync,
    readdirSync,
    readFileSync,
    rmSync,
    statSync,
} from "node:fs";
import { fileURLToPath } from "url";
import { exec as execCallback } from "child_process";
import { promisify } from "util";
import stripAnsi from "strip-ansi";

const exec = promisify(execCallback);
const __dirname = path.dirname(fileURLToPath(import.meta.url));
const tempDir = path.join(__dirname, "temp");

function readPackageJson() {
    const packageJsonPath = path.join(tempDir, "package.json");
    const packageJsonContent = readFileSync(packageJsonPath, "utf8");
    return JSON.parse(packageJsonContent);
}

function hasNodemon() {
    const packageJson = readPackageJson();
    if (!packageJson.scripts) {
        return false;
    }

    if (!packageJson.scripts.dev) {
        return false;
    }

    if (!packageJson.scripts.dev.includes("nodemon")) {
        return false;
    }

    if (!packageJson.devDependencies) {
        return false;
    }

    if (!packageJson.devDependencies.nodemon) {
        return false;
    }

    return true;
}

function verifyPackageName(expectedName) {
    const packageJson = readPackageJson();
    expect(packageJson.name).toBe(expectedName);
}

function initTempDirectory() {
    if (existsSync(tempDir)) {
        rmSync(tempDir, { recursive: true });
    }
    mkdirSync(tempDir);
}

function clearTempDirectory() {
    if (existsSync(tempDir)) {
        rmSync(tempDir, { recursive: true });
    }
}

function nodeModulesExist() {
    return existsSync(path.join(tempDir, "node_modules"));
}

function traverseDirectory(dirName, hash) {
    const files = readdirSync(dirName);

    for (const file of files) {
        const filePath = path.join(dirName, file);
        const stats = statSync(filePath);
        if (stats.isDirectory()) {
            traverseDirectory(filePath, hash);
        } else {
            const data = readFileSync(filePath);
            hash.update(data);
        }
    }
}

// Ignore node_modules and package-lock.json
// and compute the SHA256 hash.
function computeSHA256Hash(dirName) {
    const hash = createHash("sha256");
    const files = readdirSync(dirName);

    for (const file of files) {
        if (
            file === "node_modules" ||
            file === "package-lock.json" ||
            file === "package.json"
        ) {
            continue;
        }
        const filePath = path.join(dirName, file);
        const stats = statSync(filePath);
        if (stats.isDirectory()) {
            traverseDirectory(filePath, hash);
        } else {
            const data = readFileSync(filePath);
            hash.update(data);
        }
    }

    return hash.digest("hex");
}

// Verify if installing dependencies is happening by default
// along with nodemon in package.json bby default.
describe("normal init with default settings", () => {
    beforeEach(() => {
        initTempDirectory();
    });

    afterAll(() => {
        clearTempDirectory();
    });

<<<<<<< HEAD
    // TODO: Add test for cases where `inquirer` prompts are used for this.
=======
    test("no templates passed, should default to basic with nodemon", async () => {
        const originalHash = computeSHA256Hash(
            path.join(__dirname, "..", "templates", "basic"),
        );
        await exec(`node ../../bin/index.js init`, { cwd: tempDir });
        const commandHash = computeSHA256Hash(tempDir);
        expect(commandHash).toEqual(originalHash);

        expect(hasNodemon()).toBe(true);
        expect(nodeModulesExist()).toBe(true);
    }, 20000);
>>>>>>> e96ba325

    test("basic with nodemon", async () => {
        const originalHash = computeSHA256Hash(
            path.join(__dirname, "..", "templates", "basic"),
        );
        await exec(`node ../../bin/index.js init -t basic`, { cwd: tempDir });
        const commandHash = computeSHA256Hash(tempDir);
        expect(commandHash).toEqual(originalHash);

        expect(hasNodemon()).toBe(true);
        expect(nodeModulesExist()).toBe(true);
    }, 20000);

<<<<<<< HEAD
=======
    test("express_pg with nodemon", async () => {
        const originalHash = computeSHA256Hash(
            path.join(__dirname, "..", "templates", "express_pg"),
        );
        await exec(`node ../../bin/index.js init -t express_pg`, {
            cwd: tempDir,
        });
        const commandHash = computeSHA256Hash(tempDir);
        expect(commandHash).toEqual(originalHash);

        expect(hasNodemon()).toBe(true);
        expect(nodeModulesExist()).toBe(true);
    }, 20000);

>>>>>>> e96ba325
    test("express_pg_sequelize with nodemon", async () => {
        const originalHash = computeSHA256Hash(
            path.join(__dirname, "..", "templates", "express_pg_sequelize"),
        );
        await exec(`node ../../bin/index.js init -t express_pg_sequelize`, {
            cwd: tempDir,
        });
        const commandHash = computeSHA256Hash(tempDir);
        expect(commandHash).toEqual(originalHash);

        expect(hasNodemon()).toBe(true);
        expect(nodeModulesExist()).toBe(true);
    }, 20000);

    test("express_mysql with nodemon", async () => {
        const originalHash = computeSHA256Hash(
            path.join(__dirname, "..", "templates", "express_mysql"),
        );
        await exec(`node ../../bin/index.js init -t express_mysql`, {
            cwd: tempDir,
        });
        const commandHash = computeSHA256Hash(tempDir);
        expect(commandHash).toEqual(originalHash);

        expect(hasNodemon()).toBe(true);
        expect(nodeModulesExist()).toBe(true);
    }, 20000);

    test("express_oauth_microsoft with nodemon", async () => {
        const originalHash = computeSHA256Hash(
            path.join(__dirname, "..", "templates", "express_oauth_microsoft"),
        );
        await exec(`node ../../bin/index.js init -t express_oauth_microsoft`, {
            cwd: tempDir,
        });
        const commandHash = computeSHA256Hash(tempDir);
        expect(commandHash).toEqual(originalHash);

        expect(hasNodemon()).toBe(true);
        expect(nodeModulesExist()).toBe(true);
    }, 20000);

    test("express_pg_prisma with nodemon", async () => {
        const originalHash = computeSHA256Hash(
            path.join(__dirname, "..", "templates", "express_pg_prisma"),
        );
        await exec(`node ../../bin/index.js init -t express_pg_prisma`, {
            cwd: tempDir,
        });
        const commandHash = computeSHA256Hash(tempDir);
        expect(commandHash).toEqual(originalHash);

        expect(hasNodemon()).toBe(true);
        expect(nodeModulesExist()).toBe(true);
    }, 20000);

    test("express_oauth_google with nodemon", async () => {
        const originalHash = computeSHA256Hash(
            path.join(__dirname, "..", "templates", "express_oauth_google"),
        );
        await exec(`node ../../bin/index.js init -t express_oauth_google`, {
            cwd: tempDir,
        });
        const commandHash = computeSHA256Hash(tempDir);
        expect(commandHash).toEqual(originalHash);

        expect(hasNodemon()).toBe(true);
        expect(nodeModulesExist()).toBe(true);
    }, 20000);

    test("basic_ts with nodemon", async () => {
        const originalHash = computeSHA256Hash(
            path.join(__dirname, "..", "templates", "basic_ts"),
        );
        await exec(`node ../../bin/index.js init -t basic_ts`, {
            cwd: tempDir,
        });
        const commandHash = computeSHA256Hash(tempDir);
        expect(commandHash).toEqual(originalHash);

        expect(hasNodemon()).toBe(true);
        expect(nodeModulesExist()).toBe(true);
    }, 20000);
});

describe("init --remove-deps", () => {
    beforeEach(() => {
        initTempDirectory();
    });

    afterAll(() => {
        clearTempDirectory();
    });

<<<<<<< HEAD
    // TODO: Add test for cases where `inquirer` prompts are used for this.
=======
    test("no templates passed, should default to basic with nodemon without deps installed", async () => {
        const originalHash = computeSHA256Hash(
            path.join(__dirname, "..", "templates", "basic"),
        );
        await exec(`node ../../bin/index.js init --remove-deps`, {
            cwd: tempDir,
        });
        const commandHash = computeSHA256Hash(tempDir);
        expect(commandHash).toEqual(originalHash);

        expect(hasNodemon()).toBe(true);
        expect(nodeModulesExist()).toBe(false);
    }, 20000);
>>>>>>> e96ba325

    test("basic with nodemon without deps installed", async () => {
        const originalHash = computeSHA256Hash(
            path.join(__dirname, "..", "templates", "basic"),
        );
        await exec(`node ../../bin/index.js init -t basic --remove-deps`, {
            cwd: tempDir,
        });
        const commandHash = computeSHA256Hash(tempDir);
        expect(commandHash).toEqual(originalHash);

        expect(hasNodemon()).toBe(true);
        expect(nodeModulesExist()).toBe(false);
    }, 20000);

<<<<<<< HEAD
=======
    test("express_pg with nodemon without deps installed", async () => {
        const originalHash = computeSHA256Hash(
            path.join(__dirname, "..", "templates", "express_pg"),
        );
        await exec(`node ../../bin/index.js init -t express_pg --remove-deps`, {
            cwd: tempDir,
        });
        const commandHash = computeSHA256Hash(tempDir);
        expect(commandHash).toEqual(originalHash);

        expect(hasNodemon()).toBe(true);
        expect(nodeModulesExist()).toBe(false);
    }, 20000);

>>>>>>> e96ba325
    test("express_pg_sequelize with nodemon without deps installed", async () => {
        const originalHash = computeSHA256Hash(
            path.join(__dirname, "..", "templates", "express_pg_sequelize"),
        );
        await exec(
            `node ../../bin/index.js init -t express_pg_sequelize --remove-deps`,
            {
                cwd: tempDir,
            },
        );
        const commandHash = computeSHA256Hash(tempDir);
        expect(commandHash).toEqual(originalHash);

        expect(hasNodemon()).toBe(true);
        expect(nodeModulesExist()).toBe(false);
    }, 20000);

    test("express_mysql with nodemon without deps installed", async () => {
        const originalHash = computeSHA256Hash(
            path.join(__dirname, "..", "templates", "express_mysql"),
        );
        await exec(
            `node ../../bin/index.js init -t express_mysql --remove-deps`,
            {
                cwd: tempDir,
            },
        );
        const commandHash = computeSHA256Hash(tempDir);
        expect(commandHash).toEqual(originalHash);

        expect(hasNodemon()).toBe(true);
        expect(nodeModulesExist()).toBe(false);
    }, 20000);

    test("express_oauth_microsoft with nodemon without deps installed", async () => {
        const originalHash = computeSHA256Hash(
            path.join(__dirname, "..", "templates", "express_oauth_microsoft"),
        );
        await exec(
            `node ../../bin/index.js init -t express_oauth_microsoft --remove-deps`,
            {
                cwd: tempDir,
            },
        );
        const commandHash = computeSHA256Hash(tempDir);
        expect(commandHash).toEqual(originalHash);

        expect(hasNodemon()).toBe(true);
        expect(nodeModulesExist()).toBe(false);
    }, 20000);

    test("express_pg_prisma with nodemon without deps installed", async () => {
        const originalHash = computeSHA256Hash(
            path.join(__dirname, "..", "templates", "express_pg_prisma"),
        );
        await exec(
            `node ../../bin/index.js init -t express_pg_prisma --remove-deps`,
            {
                cwd: tempDir,
            },
        );
        const commandHash = computeSHA256Hash(tempDir);
        expect(commandHash).toEqual(originalHash);

        expect(hasNodemon()).toBe(true);
        expect(nodeModulesExist()).toBe(false);
    }, 20000);

    test("express_oauth_google with nodemon without deps installed", async () => {
        const originalHash = computeSHA256Hash(
            path.join(__dirname, "..", "templates", "express_oauth_google"),
        );
        await exec(
            `node ../../bin/index.js init -t express_oauth_google --remove-deps`,
            {
                cwd: tempDir,
            },
        );
        const commandHash = computeSHA256Hash(tempDir);
        expect(commandHash).toEqual(originalHash);

        expect(hasNodemon()).toBe(true);
        expect(nodeModulesExist()).toBe(false);
    }, 20000);

    test("basic_ts with nodemon without deps installed", async () => {
        const originalHash = computeSHA256Hash(
            path.join(__dirname, "..", "templates", "basic_ts"),
        );
        await exec(`node ../../bin/index.js init -t basic_ts --remove-deps`, {
            cwd: tempDir,
        });
        const commandHash = computeSHA256Hash(tempDir);
        expect(commandHash).toEqual(originalHash);

        expect(hasNodemon()).toBe(true);
        expect(nodeModulesExist()).toBe(false);
    }, 20000);
});

// Not installing dependencies as it takes time and is already tested above.
describe("init with custom template name without installing deps", () => {
    beforeEach(() => {
        initTempDirectory();
    });

    afterAll(() => {
        clearTempDirectory();
    });

    test("invalid template name passed", async () => {
        const { stdout, stderr } = await exec(
            `node ../../bin/index.js init -t invalid_template --remove-deps`,
            { cwd: tempDir },
        );
        expect(stripAnsi(stderr)).toContain(
            `Template invalid_template does not exist. To see available templates use "qse list".`,
        );
    });

    test("invalid template name: >214 characters", async () => {
        const longName = "a".repeat(215);
        const { stderr } = await exec(
<<<<<<< HEAD
            `node ../../bin/index.js init -t basic -n ${longName} --remove-deps`,
=======
            `node ../../bin/index.js init -n ${longName} --remove-deps`,
>>>>>>> e96ba325
            { cwd: tempDir },
        );
        expect(stripAnsi(stderr)).toContain(
            "Invalid package name: name can no longer contain more than 214 characters. Please provide a valid package name.",
        );
    });

    test("invalid template name: contains uppercase characters", async () => {
        const { stderr } = await exec(
<<<<<<< HEAD
            `node ../../bin/index.js init -t basic -n InvalidName --remove-deps`,
=======
            `node ../../bin/index.js init -n InvalidName --remove-deps`,
>>>>>>> e96ba325
            { cwd: tempDir },
        );
        expect(stripAnsi(stderr)).toContain(
            "Invalid package name: name can no longer contain capital letters. Please provide a valid package name.",
        );
    });

    test("invalid template name: contains non URL friendly charcters", async () => {
        const { stderr } = await exec(
<<<<<<< HEAD
            `node ../../bin/index.js init -t basic -n "#invalid name%" --remove-deps`,
=======
            `node ../../bin/index.js init -n "#invalid name%" --remove-deps`,
>>>>>>> e96ba325
            { cwd: tempDir },
        );
        expect(stripAnsi(stderr)).toContain(
            "Invalid package name: name can only contain URL-friendly characters. Please provide a valid package name.",
        );
    });

    test("valid template name: <= 214 characters", async () => {
        const validName = "a".repeat(214);
        await exec(
            `node ../../bin/index.js init -t basic -n ${validName} --remove-deps`,
            {
                cwd: tempDir,
            },
        );
        verifyPackageName(validName);
    }, 20000);

    test("valid template name: lowercase only", async () => {
        const validName = "validname";
        await exec(
<<<<<<< HEAD
            `node ../../bin/index.js init -t basic -n ${validName} --remove-deps`,
=======
            `node ../../bin/index.js init -n ${validName} --remove-deps`,
>>>>>>> e96ba325
            {
                cwd: tempDir,
            },
        );
        verifyPackageName(validName);
    }, 20000);

    test("valid template name: URL friendly characters", async () => {
        const validName = "valid-name";
        await exec(
<<<<<<< HEAD
            `node ../../bin/index.js init -t basic -n ${validName} --remove-deps`,
=======
            `node ../../bin/index.js init -n ${validName} --remove-deps`,
>>>>>>> e96ba325
            {
                cwd: tempDir,
            },
        );
        verifyPackageName(validName);
    }, 20000);
<<<<<<< HEAD

    // TODO: Add test for cases where `inquirer` prompts are used for this.
=======
>>>>>>> e96ba325
});

// Not installing dependencies for faster tests.
describe("init without nodemon option without installing deps.", () => {
    beforeEach(() => {
        initTempDirectory();
    });

    afterAll(() => {
        clearTempDirectory();
    });

<<<<<<< HEAD
    // TODO: Add test for cases where `inquirer` prompts are used for this.
=======
    test("no template passed, should default to basic template without nodemon", async () => {
        await exec(
            "node ../../bin/index.js init --remove-nodemon --remove-deps",
            {
                cwd: tempDir,
            },
        );
        const packageJson = readPackageJson();

        expect(packageJson.scripts.start).not.toContain("nodemon");
        expect(packageJson.scripts.dev).toBeUndefined();

        if (packageJson.devDependencies) {
            expect(packageJson.devDependencies).not.toHaveProperty("nodemon");
        }
    }, 20000);
>>>>>>> e96ba325

    test("basic without nodemon", async () => {
        await exec(
            "node ../../bin/index.js init -t basic --remove-nodemon --remove-deps",
            { cwd: tempDir },
        );
        const packageJson = readPackageJson();

        expect(packageJson.scripts.start).not.toContain("nodemon");
        expect(packageJson.scripts.dev).toBeUndefined();

        if (packageJson.devDependencies) {
            expect(packageJson.devDependencies).not.toHaveProperty("nodemon");
        }
    }, 20000);

<<<<<<< HEAD
=======
    test("express_pg without nodemon", async () => {
        await exec(
            "node ../../bin/index.js init -t express_pg --remove-nodemon --remove-deps",
            { cwd: tempDir },
        );
        const packageJson = readPackageJson();

        expect(packageJson.scripts.start).not.toContain("nodemon");
        expect(packageJson.scripts.dev).toBeUndefined();

        if (packageJson.devDependencies) {
            expect(packageJson.devDependencies).not.toHaveProperty("nodemon");
        }
    }, 20000);

>>>>>>> e96ba325
    test("express_pg_sequelize without nodemon", async () => {
        await exec(
            "node ../../bin/index.js init -t express_pg_sequelize --remove-nodemon --remove-deps",
            { cwd: tempDir },
        );
        const packageJson = readPackageJson();

        expect(packageJson.scripts.start).not.toContain("nodemon");
        expect(packageJson.scripts.dev).toBeUndefined();

        if (packageJson.devDependencies) {
            expect(packageJson.devDependencies).not.toHaveProperty("nodemon");
        }
    }, 20000);

    test("express_mysql without nodemon", async () => {
        await exec(
            "node ../../bin/index.js init -t express_mysql --remove-nodemon --remove-deps",
            { cwd: tempDir },
        );
        const packageJson = readPackageJson();

        expect(packageJson.scripts.start).not.toContain("nodemon");
        expect(packageJson.scripts.dev).toBeUndefined();

        if (packageJson.devDependencies) {
            expect(packageJson.devDependencies).not.toHaveProperty("nodemon");
        }
    }, 20000);

    test("express_oauth_microsoft without nodemon", async () => {
        await exec(
            "node ../../bin/index.js init -t express_oauth_microsoft --remove-nodemon --remove-deps",
            { cwd: tempDir },
        );
        const packageJson = readPackageJson();

        expect(packageJson.scripts.start).not.toContain("nodemon");
        expect(packageJson.scripts.dev).toBeUndefined();

        if (packageJson.devDependencies) {
            expect(packageJson.devDependencies).not.toHaveProperty("nodemon");
        }
    }, 20000);

    test("express_pg_prisma without nodemon", async () => {
        await exec(
            "node ../../bin/index.js init -t express_pg_prisma --remove-nodemon --remove-deps",
            { cwd: tempDir },
        );
        const packageJson = readPackageJson();

        expect(packageJson.scripts.start).not.toContain("nodemon");
        expect(packageJson.scripts.dev).toBeUndefined();

        if (packageJson.devDependencies) {
            expect(packageJson.devDependencies).not.toHaveProperty("nodemon");
        }
    }, 20000);

    test("express_oauth_google without nodemon", async () => {
        await exec(
            "node ../../bin/index.js init -t express_oauth_google --remove-nodemon --remove-deps",
            { cwd: tempDir },
        );
        const packageJson = readPackageJson();

        expect(packageJson.scripts.start).not.toContain("nodemon");
        expect(packageJson.scripts.dev).toBeUndefined();

        if (packageJson.devDependencies) {
            expect(packageJson.devDependencies).not.toHaveProperty("nodemon");
        }
    }, 20000);

    test("basic_ts without nodemon", async () => {
        await exec(
            "node ../../bin/index.js init -t basic_ts --remove-nodemon --remove-deps",
            { cwd: tempDir },
        );
        const packageJson = readPackageJson();

        expect(packageJson.scripts.start).not.toContain("nodemon");
        expect(packageJson.scripts.dev).toBeUndefined();

        if (packageJson.devDependencies) {
            expect(packageJson.devDependencies).not.toHaveProperty("nodemon");
        }
    }, 20000);
});<|MERGE_RESOLUTION|>--- conflicted
+++ resolved
@@ -123,26 +123,12 @@
         clearTempDirectory();
     });
 
-<<<<<<< HEAD
     // TODO: Add test for cases where `inquirer` prompts are used for this.
-=======
-    test("no templates passed, should default to basic with nodemon", async () => {
+
+    test("basic with nodemon", async () => {
         const originalHash = computeSHA256Hash(
             path.join(__dirname, "..", "templates", "basic"),
         );
-        await exec(`node ../../bin/index.js init`, { cwd: tempDir });
-        const commandHash = computeSHA256Hash(tempDir);
-        expect(commandHash).toEqual(originalHash);
-
-        expect(hasNodemon()).toBe(true);
-        expect(nodeModulesExist()).toBe(true);
-    }, 20000);
->>>>>>> e96ba325
-
-    test("basic with nodemon", async () => {
-        const originalHash = computeSHA256Hash(
-            path.join(__dirname, "..", "templates", "basic"),
-        );
         await exec(`node ../../bin/index.js init -t basic`, { cwd: tempDir });
         const commandHash = computeSHA256Hash(tempDir);
         expect(commandHash).toEqual(originalHash);
@@ -151,8 +137,6 @@
         expect(nodeModulesExist()).toBe(true);
     }, 20000);
 
-<<<<<<< HEAD
-=======
     test("express_pg with nodemon", async () => {
         const originalHash = computeSHA256Hash(
             path.join(__dirname, "..", "templates", "express_pg"),
@@ -167,7 +151,6 @@
         expect(nodeModulesExist()).toBe(true);
     }, 20000);
 
->>>>>>> e96ba325
     test("express_pg_sequelize with nodemon", async () => {
         const originalHash = computeSHA256Hash(
             path.join(__dirname, "..", "templates", "express_pg_sequelize"),
@@ -262,28 +245,12 @@
         clearTempDirectory();
     });
 
-<<<<<<< HEAD
     // TODO: Add test for cases where `inquirer` prompts are used for this.
-=======
-    test("no templates passed, should default to basic with nodemon without deps installed", async () => {
+
+    test("basic with nodemon without deps installed", async () => {
         const originalHash = computeSHA256Hash(
             path.join(__dirname, "..", "templates", "basic"),
         );
-        await exec(`node ../../bin/index.js init --remove-deps`, {
-            cwd: tempDir,
-        });
-        const commandHash = computeSHA256Hash(tempDir);
-        expect(commandHash).toEqual(originalHash);
-
-        expect(hasNodemon()).toBe(true);
-        expect(nodeModulesExist()).toBe(false);
-    }, 20000);
->>>>>>> e96ba325
-
-    test("basic with nodemon without deps installed", async () => {
-        const originalHash = computeSHA256Hash(
-            path.join(__dirname, "..", "templates", "basic"),
-        );
         await exec(`node ../../bin/index.js init -t basic --remove-deps`, {
             cwd: tempDir,
         });
@@ -294,23 +261,6 @@
         expect(nodeModulesExist()).toBe(false);
     }, 20000);
 
-<<<<<<< HEAD
-=======
-    test("express_pg with nodemon without deps installed", async () => {
-        const originalHash = computeSHA256Hash(
-            path.join(__dirname, "..", "templates", "express_pg"),
-        );
-        await exec(`node ../../bin/index.js init -t express_pg --remove-deps`, {
-            cwd: tempDir,
-        });
-        const commandHash = computeSHA256Hash(tempDir);
-        expect(commandHash).toEqual(originalHash);
-
-        expect(hasNodemon()).toBe(true);
-        expect(nodeModulesExist()).toBe(false);
-    }, 20000);
-
->>>>>>> e96ba325
     test("express_pg_sequelize with nodemon without deps installed", async () => {
         const originalHash = computeSHA256Hash(
             path.join(__dirname, "..", "templates", "express_pg_sequelize"),
@@ -430,15 +380,20 @@
             `Template invalid_template does not exist. To see available templates use "qse list".`,
         );
     });
+    test("invalid template name passed", async () => {
+        const { stdout, stderr } = await exec(
+            `node ../../bin/index.js init -t invalid_template --remove-deps`,
+            { cwd: tempDir },
+        );
+        expect(stripAnsi(stderr)).toContain(
+            `Template invalid_template does not exist. To see available templates use "qse list".`,
+        );
+    });
 
     test("invalid template name: >214 characters", async () => {
         const longName = "a".repeat(215);
         const { stderr } = await exec(
-<<<<<<< HEAD
             `node ../../bin/index.js init -t basic -n ${longName} --remove-deps`,
-=======
-            `node ../../bin/index.js init -n ${longName} --remove-deps`,
->>>>>>> e96ba325
             { cwd: tempDir },
         );
         expect(stripAnsi(stderr)).toContain(
@@ -448,11 +403,7 @@
 
     test("invalid template name: contains uppercase characters", async () => {
         const { stderr } = await exec(
-<<<<<<< HEAD
             `node ../../bin/index.js init -t basic -n InvalidName --remove-deps`,
-=======
-            `node ../../bin/index.js init -n InvalidName --remove-deps`,
->>>>>>> e96ba325
             { cwd: tempDir },
         );
         expect(stripAnsi(stderr)).toContain(
@@ -462,11 +413,7 @@
 
     test("invalid template name: contains non URL friendly charcters", async () => {
         const { stderr } = await exec(
-<<<<<<< HEAD
             `node ../../bin/index.js init -t basic -n "#invalid name%" --remove-deps`,
-=======
-            `node ../../bin/index.js init -n "#invalid name%" --remove-deps`,
->>>>>>> e96ba325
             { cwd: tempDir },
         );
         expect(stripAnsi(stderr)).toContain(
@@ -488,11 +435,7 @@
     test("valid template name: lowercase only", async () => {
         const validName = "validname";
         await exec(
-<<<<<<< HEAD
             `node ../../bin/index.js init -t basic -n ${validName} --remove-deps`,
-=======
-            `node ../../bin/index.js init -n ${validName} --remove-deps`,
->>>>>>> e96ba325
             {
                 cwd: tempDir,
             },
@@ -503,22 +446,15 @@
     test("valid template name: URL friendly characters", async () => {
         const validName = "valid-name";
         await exec(
-<<<<<<< HEAD
             `node ../../bin/index.js init -t basic -n ${validName} --remove-deps`,
-=======
-            `node ../../bin/index.js init -n ${validName} --remove-deps`,
->>>>>>> e96ba325
             {
                 cwd: tempDir,
             },
         );
         verifyPackageName(validName);
     }, 20000);
-<<<<<<< HEAD
 
     // TODO: Add test for cases where `inquirer` prompts are used for this.
-=======
->>>>>>> e96ba325
 });
 
 // Not installing dependencies for faster tests.
@@ -531,26 +467,7 @@
         clearTempDirectory();
     });
 
-<<<<<<< HEAD
     // TODO: Add test for cases where `inquirer` prompts are used for this.
-=======
-    test("no template passed, should default to basic template without nodemon", async () => {
-        await exec(
-            "node ../../bin/index.js init --remove-nodemon --remove-deps",
-            {
-                cwd: tempDir,
-            },
-        );
-        const packageJson = readPackageJson();
-
-        expect(packageJson.scripts.start).not.toContain("nodemon");
-        expect(packageJson.scripts.dev).toBeUndefined();
-
-        if (packageJson.devDependencies) {
-            expect(packageJson.devDependencies).not.toHaveProperty("nodemon");
-        }
-    }, 20000);
->>>>>>> e96ba325
 
     test("basic without nodemon", async () => {
         await exec(
@@ -567,24 +484,6 @@
         }
     }, 20000);
 
-<<<<<<< HEAD
-=======
-    test("express_pg without nodemon", async () => {
-        await exec(
-            "node ../../bin/index.js init -t express_pg --remove-nodemon --remove-deps",
-            { cwd: tempDir },
-        );
-        const packageJson = readPackageJson();
-
-        expect(packageJson.scripts.start).not.toContain("nodemon");
-        expect(packageJson.scripts.dev).toBeUndefined();
-
-        if (packageJson.devDependencies) {
-            expect(packageJson.devDependencies).not.toHaveProperty("nodemon");
-        }
-    }, 20000);
-
->>>>>>> e96ba325
     test("express_pg_sequelize without nodemon", async () => {
         await exec(
             "node ../../bin/index.js init -t express_pg_sequelize --remove-nodemon --remove-deps",
