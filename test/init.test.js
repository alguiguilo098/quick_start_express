--- conflicted
+++ resolved
@@ -79,10 +79,7 @@
     });
 
     test('no templates passed, should default to basic', async () => {
-<<<<<<< HEAD
 
-=======
->>>>>>> bc938845
         const originalHash = computeSHA256Hash(path.join(__dirname, '..', 'templates', 'basic'));
         await exec(`node ../../bin/index.js init`, { cwd: tempDir });
         const commandHash = computeSHA256Hash(tempDir);
@@ -110,15 +107,16 @@
         expect(commandHash).toEqual(originalHash);
     }, 10000);
 
-<<<<<<< HEAD
     test('express_pg_prisma', async () => {
         const originalHash = computeSHA256Hash(path.join(__dirname, '..', 'templates', 'express_pg_prisma'));
         await exec(`node ../../bin/index.js init -t express_pg_prisma`, { cwd: tempDir });
-=======
+        const commandHash = computeSHA256Hash(tempDir);
+        expect(commandHash).toEqual(originalHash);
+    }, 10000);
+
     test('express_oauth_microsoft', async () => {
         const originalHash = computeSHA256Hash(path.join(__dirname, '..', 'templates', 'express_oauth_microsoft'));
         await exec(`node ../../bin/index.js init -t express_oauth_microsoft`, { cwd: tempDir });
->>>>>>> bc938845
         const commandHash = computeSHA256Hash(tempDir);
         expect(commandHash).toEqual(originalHash);
     }, 10000);
