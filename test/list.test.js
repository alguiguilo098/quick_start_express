--- conflicted
+++ resolved
@@ -15,13 +15,9 @@
 - basic
 - express_pg_sequelize
 - express_mysql
-<<<<<<< HEAD
 - express_pg_prisma
-- express_oauth_microsoft\n`
-=======
 - express_oauth_microsoft
-- express_oauth_google\n`;
->>>>>>> deab3048
+- express_oauth_google\n`
 
 describe("List Command", () => {
   test("list", async () => {
