--- conflicted
+++ resolved
@@ -8,46 +8,6 @@
 };
 
 export const commands = {
-<<<<<<< HEAD
-  version: {
-    command: "-v, --version",
-    description: "Prints current qse version",
-  },
-  init: {
-    command: "init",
-    description: "Initialize a new Express server.",
-    options: [
-      {
-        flags: "-t, --template <template>",
-        description: "Specify template to use",
-      },
-      {
-        flags: "-n, --name <name>",
-        description: "Specify the name of the package",
-      },
-      {
-        flags: "--remove-nodemon",
-        description: "Disable hot-reload support using nodemon",
-      },
-      {
-        flags: "--remove-deps",
-        description: "Do not install the dependencies",
-      },
-      {
-        flags: "--docker-compose",
-        description: "Generate a Docker Compose file in the project."
-      }
-    ],
-  },
-  list: {
-    command: "list",
-    description: "List all available commands and options.",
-  },
-  clear: {
-    command: "clear",
-    description: "Clear the directory.",
-  },
-=======
     version: {
         command: "-v, --version",
         description: "Prints current qse version",
@@ -63,6 +23,10 @@
             {
                 flags: "-n, --name <name>",
                 description: "Specify the name of the package",
+            },
+            {
+              flags: "--docker-compose",
+              description: "Generate a Docker Compose file in the project."
             },
             {
                 flags: "--remove-nodemon",
@@ -82,7 +46,6 @@
         command: "clear",
         description: "Clear the directory.",
     },
->>>>>>> e96ba325
 };
 
 export const templates = {
