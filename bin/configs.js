export const metadata = {
  command: "qse",
  name: "Quick Start Express",
  version: "v1.0.4-beta",
  description:
    "A simple CLI tool to generate Express servers from multiple available templates.",
  oneLineDescription: "A simple Express.js server generator CLI tool.",
};

export const commands = {
  version: {
    command: "-v, --version",
    description: "Prints current qse version",
  },
  init: {
    command: "init",
    description: "Initialize a new Express server.",
    options: [
      {
        flags: "-t, --template <template>",
        description: "Specify template to use",
      },
      {
        flags: "-n, --name <name>",
        description: "Specify the name of the package",
      },
    ],
  },
  list: {
    command: "list",
    description: "List all available commands and options.",
  },
  clear: {
    command: "clear",
    description: "Clear the directory.",
  },
};

export const templates = {
  basic: {
    name: "basic",
  },
  express_pg_sequelize: {
    name: "express_pg_sequelize",
  },
  express_mysql: {
    name: "express_mysql",
  },
<<<<<<< HEAD
  express_pg_prisma: {
    name: "express_pg_prisma",
=======
  express_oauth_microsoft: {
    name: "express_oauth_microsoft",
>>>>>>> bc938845
  },
};<|MERGE_RESOLUTION|>--- conflicted
+++ resolved
@@ -46,12 +46,10 @@
   express_mysql: {
     name: "express_mysql",
   },
-<<<<<<< HEAD
   express_pg_prisma: {
     name: "express_pg_prisma",
-=======
+  },
   express_oauth_microsoft: {
     name: "express_oauth_microsoft",
->>>>>>> bc938845
   },
 };