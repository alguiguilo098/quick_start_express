--- conflicted
+++ resolved
@@ -22,19 +22,6 @@
     .description(metadata.description);
 
 program
-<<<<<<< HEAD
-  .command(commands.init.command)
-  .description(commands.init.description)
-  .option(commands.init.options[0].flags, commands.init.options[0].description)
-  .option(commands.init.options[1].flags, commands.init.options[1].description)
-  .option(commands.init.options[2].flags, commands.init.options[2].description)
-  .option(commands.init.options[3].flags, commands.init.options[3].description)
-  .option(commands.init.options[4].flags, commands.init.options[4].description)
-  .action((options) => {
-    toolIntro();
-    initCommand(options);
-  });
-=======
     .command(commands.init.command)
     .description(commands.init.description)
     .option(
@@ -52,12 +39,15 @@
     .option(
         commands.init.options[3].flags,
         commands.init.options[3].description,
+    )
+    .option(
+        commands.init.options[4].flags,
+        commands.init.options[4].description
     )
     .action((options) => {
         toolIntro();
         initCommand(options);
     });
->>>>>>> e96ba325
 
 program
     .command(commands.list.command)
@@ -160,7 +150,13 @@
 
     console.log("Starting server initialization...");
 
-<<<<<<< HEAD
+  const targetDir = process.cwd();
+  const templatePath = path.join(
+    parentDir,
+    "templates",
+    templates[selectedTemplate].name
+  );
+
   let dockerTemplate = (selectedTemplate.split("_")[0] === "express" || selectedTemplate.split("_")[0] === "basic") 
     ? "express" 
     : selectedTemplate.split("_")[0];
@@ -209,20 +205,6 @@
         console.error(error.message);
       }
     }
-=======
-    const targetDir = process.cwd();
-    const templatePath = path.join(
-        parentDir,
-        "templates",
-        templates[selectedTemplate].name,
-    );
-
-    const destinationPath = path.join(targetDir);
->>>>>>> e96ba325
-
-    const copySpinner = createSpinner("Creating server files...").start();
-    try {
-        await fs.copy(templatePath, destinationPath);
 
         copySpinner.success({ text: "Created server files successfully." });
 
