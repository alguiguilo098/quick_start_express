const CONCURRENCY_LIMIT = 4;
export const appConfig = {
    PORT: 5000,
    db: {
<<<<<<< HEAD
        host: "localhost",
        user: "root",
        password: "password",
        database: "database_name",
        multipleStatements: true,
    },
    pool_db: {
        host: "localhost",
        user: "root",
        password: "password",
        database: "database_name",
=======
        host: process.env.DB_HOST || "localhost",
        user: process.env.DB_USER || "root",
        password: process.env.DB_PASSWORD || "password",
        database: process.env.DB_NAME,
        multipleStatements: true,
    },
    pool_db: {
        host: process.env.DB_HOST || "localhost",
        user: process.env.DB_USER || "root",
        password: process.env.DB_PASSWORD || "password",
        database: process.env.DB_NAME,
>>>>>>> e96ba325
        waitForConnections: true,
        connectionLimit: CONCURRENCY_LIMIT,
        queueLimit: 0,
    },
    router: {
        SAMPLE_PREFIX: "/api/sample",
    },
};<|MERGE_RESOLUTION|>--- conflicted
+++ resolved
@@ -2,19 +2,6 @@
 export const appConfig = {
     PORT: 5000,
     db: {
-<<<<<<< HEAD
-        host: "localhost",
-        user: "root",
-        password: "password",
-        database: "database_name",
-        multipleStatements: true,
-    },
-    pool_db: {
-        host: "localhost",
-        user: "root",
-        password: "password",
-        database: "database_name",
-=======
         host: process.env.DB_HOST || "localhost",
         user: process.env.DB_USER || "root",
         password: process.env.DB_PASSWORD || "password",
@@ -26,7 +13,6 @@
         user: process.env.DB_USER || "root",
         password: process.env.DB_PASSWORD || "password",
         database: process.env.DB_NAME,
->>>>>>> e96ba325
         waitForConnections: true,
         connectionLimit: CONCURRENCY_LIMIT,
         queueLimit: 0,
