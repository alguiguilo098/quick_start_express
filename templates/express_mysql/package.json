{
    "name": "express_mysql",
    "version": "1.0.0",
    "description": "Backend template for Express.js server with MySQL db.",
    "main": "index.js",
    "scripts": {
        "start": "node index.js",
        "dev": "nodemon index.js"
    },
    "author": "quick_start_express",
    "license": "ISC",
    "dependencies": {
        "cors": "^2.8.5",
<<<<<<< HEAD
=======
        "dotenv": "^16.4.7",
>>>>>>> e96ba325
        "express": "^4.21.1",
        "fs": "^0.0.1-security",
        "helmet": "^8.0.0",
        "mysql2": "^3.11.3"
    },
    "devDependencies": {
        "nodemon": "^3.1.9"
    },
    "type": "module"
}<|MERGE_RESOLUTION|>--- conflicted
+++ resolved
@@ -11,10 +11,7 @@
     "license": "ISC",
     "dependencies": {
         "cors": "^2.8.5",
-<<<<<<< HEAD
-=======
         "dotenv": "^16.4.7",
->>>>>>> e96ba325
         "express": "^4.21.1",
         "fs": "^0.0.1-security",
         "helmet": "^8.0.0",
